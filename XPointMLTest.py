--- conflicted
+++ resolved
@@ -20,12 +20,10 @@
 
 from timeit import default_timer as timer
 
-<<<<<<< HEAD
 # Import mixed precision training components
 from torch.amp import autocast, GradScaler
-=======
+
 from ci_tests import SyntheticXPointDataset, test_checkpoint_functionality
->>>>>>> cd79949c
 
 def expand_xpoints_mask(binary_mask, kernel_size=9):
     """
@@ -738,20 +736,17 @@
             help='create figures of the ground truth X-points and model identified X-points')
     parser.add_argument('--plotDir', type=Path, default="./plots",
             help='directory where figures are written')
-<<<<<<< HEAD
     parser.add_argument('--use-amp', action='store_true',
             help='use automatic mixed precision training')
     parser.add_argument('--amp-dtype', type=str, default='bfloat16', 
             choices=['float16', 'bfloat16'], help='data type for mixed precision (bfloat16 recommended)')
     parser.add_argument('--patience', type=int, default=15,
             help='patience for early stopping (default: 15)')
-=======
     
     # CI TEST: Add smoke test flag
     parser.add_argument('--smoke-test', action='store_true',
             help='Run a minimal smoke test for CI (overrides other parameters)')
     
->>>>>>> cd79949c
     args = parser.parse_args()
     return args
 
@@ -950,7 +945,6 @@
         train_fnums = range(args.trainFrameFirst, args.trainFrameLast)
         val_fnums   = range(args.validationFrameFirst, args.validationFrameLast)
 
-<<<<<<< HEAD
     print(f"Loading training data from frames {args.trainFrameFirst} to {args.trainFrameLast-1}")
     print(f"Loading validation data from frames {args.validationFrameFirst} to {args.validationFrameLast-1}")
 
@@ -962,12 +956,10 @@
     # Use consistent pos_ratio for both training and validation
     train_crop = XPointPatchDataset(train_dataset, patch=64, pos_ratio=0.5, retries=30)
     val_crop   = XPointPatchDataset(val_dataset, patch=64, pos_ratio=0.5, retries=30)
-=======
         train_dataset = XPointDataset(args.paramFile, train_fnums,
                 xptCacheDir=args.xptCacheDir, rotateAndReflect=True)
         val_dataset   = XPointDataset(args.paramFile, val_fnums,
                 xptCacheDir=args.xptCacheDir)
->>>>>>> cd79949c
 
     t1 = timer()
     print("time (s) to create gkyl data loader: " + str(t1-t0))
@@ -1020,15 +1012,9 @@
     val_loss = []
     best_val_loss = float('inf')
 
-<<<<<<< HEAD
-    if os.path.exists(latest_checkpoint_path):
-        model, optimizer, start_epoch, train_loss, val_loss, scaler, best_val_loss = load_model_checkpoint(
-            model, optimizer, latest_checkpoint_path, scaler
-=======
     if os.path.exists(latest_checkpoint_path) and not args.smoke_test:
         model, optimizer, start_epoch, train_loss, val_loss = load_model_checkpoint(
             model, optimizer, latest_checkpoint_path
->>>>>>> cd79949c
         )
         print(f"Resuming training from epoch {start_epoch+1}")
         print(f"Best validation loss so far: {best_val_loss:.6f}")
@@ -1038,12 +1024,9 @@
     t2 = timer()
     print("time (s) to prepare model: " + str(t2-t1))
 
-<<<<<<< HEAD
     # Early stopping setup
     patience_counter = 0
     
-=======
->>>>>>> cd79949c
     num_epochs = args.epochs
     for epoch in range(start_epoch, num_epochs):
         train_loss_epoch = train_one_epoch(model, train_loader, criterion, optimizer, device, scaler, use_amp, amp_dtype)
@@ -1080,20 +1063,6 @@
     plot_training_history(train_loss, val_loss)
     print("time (s) to train model: " + str(timer()-t2))
 
-<<<<<<< HEAD
-    # Check training progress
-    if len(train_loss) > 1 and train_loss[-1] > 0 and train_loss[0] > 0:
-        loss_reduction = np.log10(abs(train_loss[0]/train_loss[-1]))
-        print(f"Training loss reduced by {loss_reduction:.2f} orders of magnitude")
-        if args.minTrainingLoss > 0 and loss_reduction < args.minTrainingLoss:
-            print(f"Warning: TrainLoss reduced by less than {args.minTrainingLoss} orders of magnitude")
-
-    # Load best model for evaluation
-    best_model_path = os.path.join(checkpoint_dir, "best_model.pt")
-    if os.path.exists(best_model_path):
-        print("Loading best model for evaluation...")
-        model.load_state_dict(torch.load(best_model_path, weights_only=True))
-=======
     # CI TEST: Run additional tests if in smoke test mode
     if args.smoke_test:
         print("\n" + "="*60)
@@ -1153,22 +1122,24 @@
         else:
             return 0
 
-    requiredLossDecreaseMagnitude = args.minTrainingLoss
-    if np.log10(abs(train_loss[0]/train_loss[-1])) < requiredLossDecreaseMagnitude:
-        print(f"TrainLoss reduced by less than {requiredLossDecreaseMagnitude} orders of magnitude: "
-              f"initial {train_loss[0]} final {train_loss[-1]} ... exiting")
-        return 1;
->>>>>>> cd79949c
+    # Check training progress
+    if len(train_loss) > 1 and train_loss[-1] > 0 and train_loss[0] > 0:
+        loss_reduction = np.log10(abs(train_loss[0]/train_loss[-1]))
+        print(f"Training loss reduced by {loss_reduction:.2f} orders of magnitude")
+        if args.minTrainingLoss > 0 and loss_reduction < args.minTrainingLoss:
+            print(f"Warning: TrainLoss reduced by less than {args.minTrainingLoss} orders of magnitude")
+
+    # Load best model for evaluation
+    best_model_path = os.path.join(checkpoint_dir, "best_model.pt")
+    if os.path.exists(best_model_path):
+        print("Loading best model for evaluation...")
+        model.load_state_dict(torch.load(best_model_path, weights_only=True))
 
     # (D) Plotting after training
     model.eval() # switch to inference mode
     outDir = "plots"
     interpFac = 1  
 
-<<<<<<< HEAD
-    # Evaluate on combined set for demonstration
-    full_dataset = train_dataset.data[:6] + val_dataset.data  # Use only first 6 augmented training samples for plotting
-=======
     # Evaluate on combined set for demonstration. Exam this part to see if save to remove
     if not args.smoke_test:
         train_fnums = range(args.trainFrameFirst, args.trainFrameLast)
@@ -1176,7 +1147,6 @@
         full_dataset = [train_dataset, val_dataset]
     else:
         full_dataset = [val_dataset]  # Only use validation data for smoke test
->>>>>>> cd79949c
 
     t4 = timer()
 
