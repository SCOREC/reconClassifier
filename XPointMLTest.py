import numpy as np
import matplotlib.pyplot as plt
import os, errno
from pathlib import Path
import sys
import argparse

from utils import gkData
from utils import auxFuncs
from utils import plotParams

import torch
import torch.nn as nn
import torch.optim as optim
import torch.nn.functional as F

from torchvision.transforms import v2 # rotate tensor

from torch.utils.data import DataLoader, Dataset

from timeit import default_timer as timer

from ci_tests import SyntheticXPointDataset, test_checkpoint_functionality

def expand_xpoints_mask(binary_mask, kernel_size=9):
    """
    Expands each X-point in a binary mask to include surrounding cells
    in a square grid of size kernel_size x kernel_size.
    
    Parameters:
    binary_mask : numpy.ndarray
        2D binary mask with 1s at X-point locations
    kernel_size : int
        Size of the square grid (must be odd number)
        
    Returns:
    numpy.ndarray
        Expanded binary mask with 1s in kernel_size×kernel_size regions around X-points
    """
    
    # Get shape of the original mask
    h, w = binary_mask.shape
    
    # Create a copy to avoid modifying the original
    expanded_mask = np.zeros_like(binary_mask)
    
    # Find coordinates of all X-points
    x_points = np.argwhere(binary_mask > 0)
    
    # For each X-point, set a kernel_size×kernel_size area to 1
    half_size = kernel_size // 2
    for point in x_points:
        # Get the corner coordinates for the square centered at the X-point
        x_min = max(0, point[0] - half_size)
        x_max = min(h, point[0] + half_size + 1)
        y_min = max(0, point[1] - half_size)
        y_max = min(w, point[1] + half_size + 1)
        
        # Set the square area to 1
        expanded_mask[x_min:x_max, y_min:y_max] = 1
    
    return expanded_mask

def rotate(frameData,deg):
    if deg not in [90, 180, 270]:
        print(f"invalid rotation specified... exiting")
        sys.exit()
        
    psi = v2.functional.rotate(frameData["psi"], deg, v2.InterpolationMode.BILINEAR)
    all = v2.functional.rotate(frameData["all"], deg, v2.InterpolationMode.BILINEAR)
    # For mask, use nearest neighbor interpolation to preserve binary values
    mask = v2.functional.rotate(frameData["mask"], deg, v2.InterpolationMode.NEAREST)
    
    return {
        "fnum": frameData["fnum"],
        "rotation": deg,
        "reflectionAxis": -1, # no reflection
        "psi": psi,
        "all": all,
        "mask": mask,
        "x": frameData["x"],
        "y": frameData["y"],
        "filenameBase": frameData["filenameBase"],
        "params": frameData["params"]
    }

def reflect(frameData,axis):
    if axis not in [0,1]:
        print(f"invalid reflection axis specified... exiting")
        sys.exit()
            
    psi = torch.flip(frameData["psi"], dims=(axis+1,))
    all = torch.flip(frameData["all"], dims=(axis+1,))
    mask = torch.flip(frameData["mask"], dims=(axis+1,))
    
    return {
        "fnum": frameData["fnum"],
        "rotation": 0,
        "reflectionAxis": axis,
        "psi": psi,
        "all": all,
        "mask": mask,
        "x": frameData["x"],
        "y": frameData["y"],
        "filenameBase": frameData["filenameBase"],
        "params": frameData["params"]
    }

def getPgkylData(paramFile, frameNumber, verbosity):
  if verbosity > 0:
    print(f"=== frame {frameNumber} ===")
  params = {} #Initialize dictionary to store plotting and other parameters
  params["polyOrderOverride"] = 0 #Override default dg interpolation and interpolate to given number of points
  constrcutBandJ = 1
  #Read vector potential
  var = gkData.gkData(str(paramFile),frameNumber,'psi',params).compactRead()
  psi = var.data
  coords = var.coords
  axesNorm = var.d[ var.speciesFileIndex.index('ion') ]
  if verbosity > 0:
    print(f"psi shape: {psi.shape}, min={psi.min()}, max={psi.max()}")
  #Construct B and J (first and second derivatives)
  [df_dx,df_dy,df_dz] = auxFuncs.genGradient(psi,var.dx)
  [d2f_dxdx,d2f_dxdy,d2f_dxdz] = auxFuncs.genGradient(df_dx,var.dx)
  [d2f_dydx,d2f_dydy,d2f_dydz] = auxFuncs.genGradient(df_dy,var.dx)
  bx = df_dy
  by = -df_dx
  jz = -(d2f_dxdx + d2f_dydy) / var.mu0
  del df_dx,df_dy,df_dz,d2f_dxdx,d2f_dxdy,d2f_dxdz,d2f_dydx,d2f_dydy,d2f_dydz
  #Indicies of critical points, X points, and O points (max and min)
  critPoints = auxFuncs.getCritPoints(psi)
  [xpts, optsMax, optsMin] = auxFuncs.getXOPoints(psi, critPoints)
  return [var.filenameBase, axesNorm, critPoints, xpts, optsMax, optsMin, coords, psi, bx, by, jz]

def cachedPgkylDataExists(cacheDir, frameNumber, fieldName):
  if cacheDir == None:
     return False
  else:
     cachedFrame = cacheDir / f"{frameNumber}_{fieldName}.npy"
     return cachedFrame.exists();

def loadPgkylDataFromCache(cacheDir, frameNumber, fields):
  outFields = {}
  if cacheDir != None:
     for name in fields.keys():
        if name == "fileName":
           with open(cacheDir / f"{frameNumber}_{name}.txt", "r") as file:
              outFields[name] = file.read().rstrip()
        else:
           outFields[name] = np.load(cacheDir / f"{frameNumber}_{name}.npy")
     return outFields
  else:
     return None

def writePgkylDataToCache(cacheDir, frameNumber, fields):
  if cacheDir != None:
     for name, field in fields.items():
        if name == "fileName":
           with open(cacheDir / f"{frameNumber}_{name}.txt", "w") as text_file:
              text_file.write(f"{field}")
        else:
           np.save(cacheDir / f"{frameNumber}_{name}.npy",field)

# DATASET DEFINITION
class XPointDataset(Dataset):
    """
    Dataset that processes frames in [fnumList]. For each frame (fnum):
      - Sets up "params" according to your snippet.
      - Reads psi from gkData (varid='psi')
      - Finds X-points -> builds a 2D binary mask.
      - Returns (psiTensor, maskTensor) as a PyTorch (float) pair.
    """
    def __init__(self, paramFile, fnumList, xptCacheDir=None,
            rotateAndReflect=False, verbosity=0):
        """
        paramFile:   Path to parameter file (string).
        fnumList:    List of frames to iterate. 
        """
        super().__init__()
        self.paramFile   = paramFile
        self.fnumList    = list(fnumList)  # ensure indexable
        self.xptCacheDir = xptCacheDir
        self.verbosity = verbosity

        # We'll store a base 'params' once here, and then customize in __getitem__:
        self.params = {}
        # Default snippet-based constants:
        self.params["lowerLimits"] = [-1e6, -1e6, -0.e6, -1.e6, -1.e6]
        self.params["upperLimits"] = [1e6,  1e6,   0.e6,  1.e6,  1.e6]
        self.params["restFrame"] = 1
        self.params["polyOrderOverride"] = 0

        self.params["plotContours"] = 1
        self.params["colorContours"] = 'k'
        self.params["numContours"]  = 50
        self.params["axisEqual"]    = 1
        self.params["symBar"]       = 1
        self.params["colormap"]     = 'bwr'


        # load all the data
        self.data = []
        for fnum in fnumList:
            frameData = self.load(fnum)
            self.data.append(frameData)
            if rotateAndReflect:
              self.data.append(rotate(frameData,90))
              self.data.append(rotate(frameData,180))
              self.data.append(rotate(frameData,270))
              self.data.append(reflect(frameData,0))
              self.data.append(reflect(frameData,1))

    def __len__(self):
        return len(self.data)

    def __getitem__(self, idx):
        return self.data[idx]

    def load(self, fnum):
        t0 = timer()

        # check if cache exists
        if self.xptCacheDir != None:
          if not self.xptCacheDir.is_dir():
              print(f"Xpoint cache directory {self.xptCacheDir} does not exist...  exiting")
              sys.exit()
        t2 = timer()

        fields = {"psi":None,
                  "critPts":None,
                  "xpts":None,
                  "optsMax":None,
                  "optsMin":None,
                  "axesNorm":None,
                  "coords":None,
                  "fileName":None,
                  "Bx":None, "By":None,
                  "Jz":None}

        # Indicies of critical points, X points, and O points (max and min)
        if self.xptCacheDir != None and cachedPgkylDataExists(self.xptCacheDir, fnum, "psi"):
          fields = loadPgkylDataFromCache(self.xptCacheDir, fnum, fields)
        else:
          [fileName, axesNorm, critPoints, xpts, optsMax, optsMin, coords, psi, bx, by, jz] = getPgkylData(self.paramFile, fnum, verbosity=self.verbosity)
          fields = {"psi":psi, "critPts":critPoints, "xpts":xpts,
                    "optsMax":optsMax, "optsMin":optsMin,
                    "axesNorm": axesNorm, "coords": coords,
                    "fileName": fileName,
                    "Bx":bx, "By":by, "Jz":jz}
          writePgkylDataToCache(self.xptCacheDir, fnum, fields)
        self.params["axesNorm"] = fields["axesNorm"]

        if self.verbosity > 0:
          print("time (s) to find X and O points: " + str(timer()-t2))

        # Create array of 0s with 1s only at X points
        binaryMap = np.zeros(np.shape(fields["psi"]))
        binaryMap[fields["xpts"][:, 0], fields["xpts"][:, 1]] = 1

        binaryMap = expand_xpoints_mask(binaryMap, kernel_size=9)

        # -------------- 6) Convert to Torch Tensors --------------
        psi_torch = torch.from_numpy(fields["psi"]).float().unsqueeze(0)      # [1, Nx, Ny]
        bx_torch = torch.from_numpy(fields["Bx"]).float().unsqueeze(0)
        by_torch = torch.from_numpy(fields["By"]).float().unsqueeze(0)
        jz_torch = torch.from_numpy(fields["Jz"]).float().unsqueeze(0)
        all_torch = torch.cat((psi_torch,bx_torch,by_torch,jz_torch)) # [4, Nx, Ny]
        mask_torch = torch.from_numpy(binaryMap).float().unsqueeze(0)  # [1, Nx, Ny]

        if self.verbosity > 0:
          print("time (s) to load and process gkyl frame: " + str(timer()-t0))

        return {
            "fnum": fnum,
            "rotation": 0,
            "reflectionAxis": -1, # no reflection
            "psi": psi_torch,        # shape [1, Nx, Ny]
            "all": all_torch,        # shape [4, Nx, Ny]
            "mask": mask_torch,      # shape [1, Nx, Ny]
            "x": fields["coords"][0],
            "y": fields["coords"][1],
            "filenameBase": fields["fileName"],
            "params": dict(self.params)  # copy of the params for local plotting
        }

class XPointPatchDataset(Dataset):
    """On‑the‑fly square crops, balancing positive / background patches."""
    def __init__(self, base_ds, patch=64, pos_ratio=0.6, retries=20):
        self.base_ds   = base_ds
        self.patch     = patch
        self.pos_ratio = pos_ratio
        self.retries   = retries
        self.rng       = np.random.default_rng()

    def __len__(self):
        # give each full frame K random crops per epoch (K=16 by default)
        return len(self.base_ds) * 16

    def _crop(self, arr, top, left):
        return arr[..., top:top+self.patch, left:left+self.patch]

    def __getitem__(self, _):
        frame = self.base_ds[self.rng.integers(len(self.base_ds))]
        H, W  = frame["mask"].shape[-2:]

        # comments on the logic 
        for attempt in range(self.retries):
            y0 = self.rng.integers(0, H - self.patch + 1)
            x0 = self.rng.integers(0, W - self.patch + 1)
            crop_mask = self._crop(frame["mask"], y0, x0)
            has_pos   = crop_mask.sum() > 0
            want_pos  = (attempt / self.retries) < self.pos_ratio

            if has_pos == want_pos or attempt == self.retries - 1:
                return {
                    "all" : self._crop(frame["all"],  y0, x0),
                    "mask": crop_mask
                }

# 2) U-NET ARCHITECTURE
class UNet(nn.Module):
    """
    A simplified U-Net for binary segmentation:
      in:  (N, 1,   H, W)   ++++ BX, BY, JZ
      out: (N, 1,   H, W)
    """
    def __init__(self, input_channels=4, base_channels=64):
        super().__init__()
        self.enc1 = self.double_conv(input_channels, base_channels)      # -> base_channels
        self.enc2 = self.double_conv(base_channels, base_channels*2)    # -> 2*base_channels
        self.enc3 = self.double_conv(base_channels*2, base_channels*4)  # -> 4*base_channels
        
        self.pool = nn.MaxPool2d(kernel_size=2, stride=2)

        self.bottleneck = self.double_conv(base_channels*4, base_channels*8)

        # Decoder
        self.up3 = nn.ConvTranspose2d(base_channels*8, base_channels*4, kernel_size=2, stride=2)
        self.dec3 = self.double_conv(base_channels*8, base_channels*4)

        self.up2 = nn.ConvTranspose2d(base_channels*4, base_channels*2, kernel_size=2, stride=2)
        self.dec2 = self.double_conv(base_channels*4, base_channels*2)

        self.up1 = nn.ConvTranspose2d(base_channels*2, base_channels, kernel_size=2, stride=2)
        self.dec1 = self.double_conv(base_channels*2, base_channels)

        self.out_conv = nn.Conv2d(base_channels, 1, kernel_size=1)

    def double_conv(self, in_ch, out_ch):
        return nn.Sequential(
            nn.Conv2d(in_ch, out_ch, kernel_size=3, padding=1),
            nn.ReLU(inplace=True),
            nn.Conv2d(out_ch, out_ch, kernel_size=3, padding=1),
            nn.ReLU(inplace=True)
        )

    def forward(self, x):
        # Encoder
        e1 = self.enc1(x)               # shape: [N, base_channels, H, W]
        p1 = self.pool(e1)             # half spatial dims

        e2 = self.enc2(p1)             # [N, 2*base_channels, H/2, W/2]
        p2 = self.pool(e2)

        e3 = self.enc3(p2)             # [N, 4*base_channels, H/4, W/4]
        p3 = self.pool(e3)             # [N, 4*base_channels, H/8, W/8]

        # Bottleneck
        b  = self.bottleneck(p3)       # [N, 8*base_channels, H/8, W/8]

        # Decoder
        u3 = self.up3(b)               # -> shape ~ e3
        cat3 = torch.cat([u3, e3], dim=1)  # skip connection
        d3 = self.dec3(cat3)

        u2 = self.up2(d3)              # -> shape ~ e2
        cat2 = torch.cat([u2, e2], dim=1)
        d2 = self.dec2(cat2)

        u1 = self.up1(d2)              # -> shape ~ e1
        cat1 = torch.cat([u1, e1], dim=1)
        d1 = self.dec1(cat1)

        out = self.out_conv(d1)
        return out  # We'll apply sigmoid in the loss or after
    

# TRAIN & VALIDATION UTILS
def train_one_epoch(model, loader, criterion, optimizer, device):
    model.train()
    running_loss = 0.0
    for batch in loader:
        all, mask = batch["all"].to(device), batch["mask"].to(device)
        pred = model(all)

        loss = criterion(pred, mask)

        optimizer.zero_grad()
        loss.backward()
        optimizer.step()
        running_loss += loss.item()
    return running_loss / len(loader)

def validate_one_epoch(model, loader, criterion, device):
    model.eval()
    val_loss = 0.0
    with torch.no_grad():
        for batch in loader:
            all, mask = batch["all"].to(device), batch["mask"].to(device)
            pred = model(all)
            loss = criterion(pred, mask)
            val_loss += loss.item()
    return val_loss / len(loader)


class FocalLoss(nn.Module):
    def __init__(self, alpha=0.25, gamma=2.0, reduction='mean'):
        """
        Focal Loss implementation
        
        Parameters:
        alpha (float): Weighting factor for the rare class (X-points), default=0.25
        gamma (float): Focusing parameter that reduces the loss for well-classified examples, default=2.0
        reduction (str): 'mean' or 'sum', how to reduce the loss over the batch
        """
        super().__init__()
        self.alpha = alpha
        self.gamma = gamma
        self.reduction = reduction
        
    def forward(self, inputs, targets):
        """
        inputs: Model predictions (logits, before sigmoid), shape [N, 1, H, W]
        targets: Ground truth binary masks, shape [N, 1, H, W]
        """
        # Apply sigmoid to get probabilities
        bce_loss = F.binary_cross_entropy_with_logits(inputs, targets, reduction='none')
        
        # Get probabilities for positive class
        probs = torch.sigmoid(inputs)
        # For targets=1 (X-points), pt = p; for targets=0 (non-X-points), pt = 1-p
        pt = torch.where(targets == 1, probs, 1 - probs)
        
        # Apply focusing parameter
        focal_weight = (1 - pt) ** self.gamma
        
        # Apply alpha weighting: alpha for X-points, (1-alpha) for non-X-points
        alpha_weight = torch.where(targets == 1, self.alpha, 1 - self.alpha)
        
        # Combine all factors
        focal_loss = alpha_weight * focal_weight * bce_loss
        
        # Apply reduction
        if self.reduction == 'mean':
            return focal_loss.mean()
        elif self.reduction == 'sum':
            return focal_loss.sum()
        else:
            return focal_loss

class DiceLoss(nn.Module):
    def __init__(self, smooth=1.0, eps=1e-7):
        """
        Dice Loss implementation for binary segmentation

        Parameters:
        smooth (float): Smoothing factor to avoid division by zero, default=1.0
        eps (float): Small epsilon value to avoid numerical instability
        """
        super().__init__()
        self.smooth = smooth
        self.eps = eps

    def forward(self, inputs, targets):
        """
        inputs: Model predictions (logits, before sigmoid), shape [N, 1, H, W]
        targets: Ground truth binary masks, shape [N, 1, H, W]
        """
        # Apply sigmoid to get probabilities
        inputs = torch.sigmoid(inputs)

        inputs = inputs.view(-1)
        targets = targets.view(-1)

        # Calculate intersection and union
        intersection = (inputs * targets).sum()
        union = inputs.sum() + targets.sum()

        # Calculate Dice coefficient
        dice = (2. * intersection + self.smooth) / (union + self.smooth + self.eps)

        # Return Dice loss (1 - Dice coefficient)
        return 1.0 - dice
# PLOTTING FUNCTION
def plot_psi_contours_and_xpoints(psi_np, x, y, params, fnum, rotation,
        reflectionAxis, filenameBase, interpFac,
                                  xpoint_mask=None, 
                                  titleExtra="",
                                  outDir="plots", 
                                  saveFig=True):
    """
    Plots the vector potential 'psi_np' as contours, 
    then overlays X-points from xpoint_mask (if provided, shape [Nx,Ny]).
    The figure is saved to outDir
    """
    plt.figure(figsize=(12, 8))

    if params["plotContours"]:
        plt.rcParams["contour.negative_linestyle"] = "solid"
        cs = plt.contour(
            x / params["axesNorm"],
            y / params["axesNorm"],
            np.transpose(psi_np),          
            params["numContours"],
            colors=params["colorContours"],
            linewidths=0.75
        )

    plt.xlabel(r"$x/d_i$")
    plt.ylabel(r"$y/d_i$")
    if params["axisEqual"]:
        plt.gca().set_aspect("equal", "box")

    plt.title(f"Vector Potential Contours {titleExtra}, fileNum={fnum}, "
              f"reflectionAxis={reflectionAxis}")

    # Overlay X-points if xpoint_mask is given
    if xpoint_mask is not None:
        # find where xpoint_mask == 1
        xpts_row, xpts_col = np.where(xpoint_mask == 1)
        # plot as black 'x'
        plt.plot(
            x[xpts_row] / params["axesNorm"],
            y[xpts_col] / params["axesNorm"],
            'xk'
        )

    # Save the figure if needed (could be removed as we save anyway)
    if saveFig:
        basename = os.path.basename(filenameBase)
        saveFilename = os.path.join(
            outDir,
            f"{basename}_interpFac_{interpFac}_frame{fnum:04d}_rotation{rotation}_reflection{reflectionAxis}_{titleExtra.replace(' ','_')}.png"
        )
        plt.savefig(saveFilename, dpi=300)
        print("   Figure written to", saveFilename)

    plt.close()

def plot_model_performance(psi_np, pred_prob_np, mask_gt, x, y, params, fnum, filenameBase, 
                          outDir="plots", saveFig=True):
    """
    Visualize model performance comparing predictions with ground truth:
    - True Positives (green)
    - False Positives (red)
    - False Negatives (yellow)
    - Background shows psi contours
    """
    plt.figure(figsize=(12, 8))
    
    # Plot psi contours
    if params["plotContours"]:
        plt.rcParams["contour.negative_linestyle"] = "solid"
        cs = plt.contour(
            x / params["axesNorm"],
            y / params["axesNorm"],
            np.transpose(psi_np),          
            params["numContours"],
            colors='k',
            linewidths=0.75
        )
    
    # Make binary prediction
    pred_bin = (pred_prob_np[0,0] > 0.5).astype(np.float32)
    
    # Find True Positives, False Positives, False Negatives
    tp_mask = np.logical_and(pred_bin == 1, mask_gt == 1)
    fp_mask = np.logical_and(pred_bin == 1, mask_gt == 0)
    fn_mask = np.logical_and(pred_bin == 0, mask_gt == 1)
    
    # Plot each category
    tp_rows, tp_cols = np.where(tp_mask)
    fp_rows, fp_cols = np.where(fp_mask)
    fn_rows, fn_cols = np.where(fn_mask)
    
    if len(tp_rows) > 0:
        plt.plot(
            x[tp_rows] / params["axesNorm"],
            y[tp_cols] / params["axesNorm"],
            'o', color='green', markersize=8, label="True Positives"
        )
    
    if len(fp_rows) > 0:
        plt.plot(
            x[fp_rows] / params["axesNorm"],
            y[fp_cols] / params["axesNorm"],
            'o', color='red', markersize=8, label="False Positives"
        )
    
    if len(fn_rows) > 0:
        plt.plot(
            x[fn_rows] / params["axesNorm"],
            y[fn_cols] / params["axesNorm"],
            'o', color='yellow', markersize=8, label="False Negatives"
        )
    
    plt.xlabel(r"$x/d_i$")
    plt.ylabel(r"$y/d_i$")
    plt.legend(loc='best')
    
    if params["axisEqual"]:
        plt.gca().set_aspect("equal", "box")
    
    # Calculate metrics
    tp = np.sum(tp_mask)
    fp = np.sum(fp_mask)
    fn = np.sum(fn_mask)
    precision = tp / (tp + fp) if (tp + fp) > 0 else 0
    recall = tp / (tp + fn) if (tp + fn) > 0 else 0
    f1 = 2 * precision * recall / (precision + recall) if (precision + recall) > 0 else 0
    
    plt.title(f"Model Performance, fileNum={fnum}\nPrecision: {precision:.3f}, Recall: {recall:.3f}, F1: {f1:.3f}")
    
    if saveFig:
        basename = os.path.basename(filenameBase)
        saveFilename = os.path.join(
            outDir,
            f"{basename}_model_performance_{fnum:04d}.png"
        )
        plt.savefig(saveFilename, dpi=300)
        print("   Model performance figure written to", saveFilename)
    
    plt.close()

def plot_training_history(train_losses, val_losses, save_path='plots/training_history.png'):
    """
    Plots training and validation losses across epochs.
    
    Parameters:
    train_losses (list): List of training losses for each epoch
    val_losses (list): List of validation losses for each epoch
    save_path (str): Path to save the resulting plot
    """
    plt.figure(figsize=(10, 6))
    epochs = range(1, len(train_losses) + 1)
    
    plt.plot(epochs, train_losses, 'b-', label='Training Loss')
    plt.plot(epochs, val_losses, 'r-', label='Validation Loss')
    
    plt.title('Training and Validation Loss')
    plt.xlabel('Epochs')
    plt.ylabel('Loss')
    plt.legend()
    
    plt.grid(True, linestyle='--', alpha=0.7)
    
    # Add some padding to y-axis to make visualization clearer
    ymin = min(min(train_losses), min(val_losses)) * 0.9
    ymax = max(max(train_losses), max(val_losses)) * 1.1
    plt.ylim(ymin, ymax)
    
    plt.savefig(save_path, dpi=300)
    print(f"Training history plot saved to {save_path}")
    plt.close()

def parseCommandLineArgs():
    parser = argparse.ArgumentParser(description='ML-based reconnection classifier')
    parser.add_argument('--learningRate', type=float, default=1e-5,
            help='specify the learning rate')
    parser.add_argument('--batchSize', type=int, default=1,
            help='specify the batch size')
    parser.add_argument('--epochs', type=int, default=2000,
            help='specify the number of epochs')
    parser.add_argument('--trainFrameFirst', type=int, default=1,
            help='specify the number of the first frame used for training')
    parser.add_argument('--trainFrameLast', type=int, default=140,
            help='specify the number of the last frame (exclusive) used for training')
    parser.add_argument('--validationFrameFirst', type=int, default=141,
            help='specify the number of the first frame used for validation')
    parser.add_argument('--validationFrameLast', type=int, default=150,
            help='specify the number of the last frame (exclusive) used for validation')
    parser.add_argument('--minTrainingLoss', type=int, default=3,
            help='''
            minimum reduction in training loss in orders of magnitude,
            set to 0 to disable the check
            ''')
    parser.add_argument('--checkPointFrequency', type=int, default=10,
            help='number of epochs between checkpoints')
    parser.add_argument('--paramFile', type=Path, default=None,
            help='''
            specify the path to the parameter txt file, the parent
            directory of that file must contain the gkyl input training data
            ''')
    parser.add_argument('--xptCacheDir', type=Path, default=None,
            help='''
            specify the path to a directory that will be used to cache
            the outputs of the analytic Xpoint finder
            ''')
    parser.add_argument('--plot', action=argparse.BooleanOptionalAction,
            help='create figures of the ground truth X-points and model identified X-points')
    parser.add_argument('--plotDir', type=Path, default="./plots",
            help='directory where figures are written')
    
    # CI TEST: Add smoke test flag
    parser.add_argument('--smoke-test', action='store_true',
            help='Run a minimal smoke test for CI (overrides other parameters)')
    
    args = parser.parse_args()
    return args

def checkCommandLineArgs(args):
    # CI TEST: Skip file checks in smoke test mode
    if args.smoke_test:
        return
        
    if args.xptCacheDir != None:
      if not args.xptCacheDir.is_dir():
          print(f"Xpoint cache directory {args.xptCacheDir} does not exist. "
                 "Please create the directory... exiting")
          sys.exit()

    if args.paramFile == None:
      print(f"parameter file required but not set... exiting")
      sys.exit()
    if args.paramFile.is_dir():
      print(f"parameter file {args.paramFile} is a directory ... exiting")
      sys.exit()
    if not args.paramFile.exists():
      print(f"parameter file {args.paramFile} does not exist... exiting")
      sys.exit()

    if args.trainFrameFirst == 0 or args.validationFrameFirst == 0:
      print(f"frame 0 does not contain valid data... exiting")
      sys.exit()

    if args.trainFrameLast <= args.trainFrameFirst:
      print(f"training frame range isn't valid... exiting")
      sys.exit()

    if args.validationFrameLast <= args.validationFrameFirst:
      print(f"validation frame range isn't valid... exiting")
      sys.exit()

    if args.learningRate <= 0:
      print(f"learningRate must be > 0... exiting")
      sys.exit()

    if args.batchSize < 1:
      print(f"batchSize must be >= 1... exiting")
      sys.exit()

    if args.minTrainingLoss < 0:
      print(f"minTrainingLoss must be >= 0... exiting")
      sys.exit()

    if args.checkPointFrequency < 0:
      print(f"checkPointFrequency must be >= 0... exiting")
      sys.exit()

def printCommandLineArgs(args):
    print("Config {")
    for arg in vars(args):
        print(f"  {arg}: {getattr(args, arg)}")
    print("}")

# Function to save model checkpoint
def save_model_checkpoint(model, optimizer, train_loss, val_loss, epoch, checkpoint_dir="checkpoints"):
    """
    Save model checkpoint including model state, optimizer state, and training metrics
    
    Parameters:
    model: The neural network model
    optimizer: The optimizer used for training
    train_loss: List of training losses
    val_loss: List of validation losses
    epoch: Current epoch number
    checkpoint_dir: Directory to save checkpoints
    """
    os.makedirs(checkpoint_dir, exist_ok=True)
    
    checkpoint_path = os.path.join(checkpoint_dir, f"xpoint_model_epoch_{epoch}.pt")
    
    # Create checkpoint dictionary
    checkpoint = {
        'epoch': epoch,
        'model_state_dict': model.state_dict(),
        'optimizer_state_dict': optimizer.state_dict(),
        'train_loss': train_loss,
        'val_loss': val_loss
    }
    
    # Save checkpoint
    torch.save(checkpoint, checkpoint_path)
    print(f"Model checkpoint saved at epoch {epoch} to {checkpoint_path}")

    # create symbolic link to latest checkpoint
    target_path = f"xpoint_model_epoch_{epoch}.pt"
    latest_path = os.path.join(checkpoint_dir, "xpoint_model_latest.pt")
    try:
        os.symlink(target_path, latest_path)
    except OSError as e:
        if e.errno == errno.EEXIST:
            os.remove(latest_path)
            os.symlink(target_path, latest_path)
        else:
            raise e

# Function to load model checkpoint
def load_model_checkpoint(model, optimizer, checkpoint_path):
    """
    Load model checkpoint
    
    Parameters:
    model: The neural network model to load weights into
    optimizer: The optimizer to load state into
    checkpoint_path: Path to the checkpoint file
    
    Returns:
    model: Updated model with loaded weights
    optimizer: Updated optimizer with loaded state
    epoch: Last saved epoch number
    train_loss: List of training losses
    val_loss: List of validation losses
    """
    if not os.path.exists(checkpoint_path):
        print(f"No checkpoint found at {checkpoint_path}")
        return model, optimizer, 0, [], []
    
    print(f"Loading checkpoint from {checkpoint_path}")
    checkpoint = torch.load(checkpoint_path)
    
    model.load_state_dict(checkpoint['model_state_dict'])
    optimizer.load_state_dict(checkpoint['optimizer_state_dict'])
    
    epoch = checkpoint['epoch']
    train_loss = checkpoint['train_loss']
    val_loss = checkpoint['val_loss']
    
    print(f"Loaded checkpoint from epoch {epoch}")
    return model, optimizer, epoch, train_loss, val_loss



def evaluate_with_sliding_window(model, full_image, patch_size=64, stride=32, device='cpu'):
    """
    Apply trained model to full-resolution image using sliding window approach.
    
    Parameters:
    model: Trained U-Net model
    full_image: Input tensor of shape [1, 4, H, W] (batch_size=1, channels=4)
    patch_size: Size of patches used during training (64)
    stride: Step size for sliding window (32 = 50% overlap)
    device: Device to run inference on
    
    Returns:
    prediction: Full-size prediction map of shape [1, 1, H, W]
    """
    model.eval()
    
    # Get dimensions
    _, channels, height, width = full_image.shape
    
    # Initialize output prediction map and count map for averaging overlaps
    prediction_map = torch.zeros(1, 1, height, width, device=device)
    count_map = torch.zeros(1, 1, height, width, device=device)
    
    with torch.no_grad():
        # Slide window across the image
        for y in range(0, height - patch_size + 1, stride):
            for x in range(0, width - patch_size + 1, stride):
                # Extract patch
                patch = full_image[:, :, y:y+patch_size, x:x+patch_size]
                
                # Get prediction for this patch
                patch_pred = model(patch)
                
                # Apply sigmoid to get probabilities
                patch_pred = torch.sigmoid(patch_pred)
                
                # Add to prediction map
                prediction_map[:, :, y:y+patch_size, x:x+patch_size] += patch_pred
                count_map[:, :, y:y+patch_size, x:x+patch_size] += 1
        
        # Handle edge cases - regions that weren't fully covered
        # Right edge
        if (width - patch_size) % stride != 0:
            x = width - patch_size
            for y in range(0, height - patch_size + 1, stride):
                patch = full_image[:, :, y:y+patch_size, x:x+patch_size]
                patch_pred = torch.sigmoid(model(patch))
                prediction_map[:, :, y:y+patch_size, x:x+patch_size] += patch_pred
                count_map[:, :, y:y+patch_size, x:x+patch_size] += 1
        
        # Bottom edge
        if (height - patch_size) % stride != 0:
            y = height - patch_size
            for x in range(0, width - patch_size + 1, stride):
                patch = full_image[:, :, y:y+patch_size, x:x+patch_size]
                patch_pred = torch.sigmoid(model(patch))
                prediction_map[:, :, y:y+patch_size, x:x+patch_size] += patch_pred
                count_map[:, :, y:y+patch_size, x:x+patch_size] += 1
        
        # Bottom-right corner
        if (width - patch_size) % stride != 0 and (height - patch_size) % stride != 0:
            y = height - patch_size
            x = width - patch_size
            patch = full_image[:, :, y:y+patch_size, x:x+patch_size]
            patch_pred = torch.sigmoid(model(patch))
            prediction_map[:, :, y:y+patch_size, x:x+patch_size] += patch_pred
            count_map[:, :, y:y+patch_size, x:x+patch_size] += 1
    
    # Average overlapping predictions
    # Avoid division by zero (though shouldn't happen with proper implementation)
    prediction_map = prediction_map / torch.clamp(count_map, min=1)
    
    return prediction_map


def main():
    args = parseCommandLineArgs()
    
    # CI TEST: Override parameters for smoke test
    if args.smoke_test:
        print("=" * 60)
        print("RUNNING IN SMOKE TEST MODE FOR CI")
        print("=" * 60)
        
        # Override with minimal parameters
        args.epochs = 5
        args.batchSize = 1
        args.trainFrameFirst = 1
        args.trainFrameLast = 11   # 10 frames for training
        args.validationFrameFirst = 11
        args.validationFrameLast = 12  # 1 frame for validation
        args.plot = False  # Disable plotting for CI
        args.checkPointFrequency = 2  # Save more frequently
        args.minTrainingLoss = 0  # Don't fail on convergence in smoke test
        
        print("Smoke test parameters:")
        print(f"  - Training frames: {args.trainFrameFirst} to {args.trainFrameLast-1}")
        print(f"  - Validation frames: {args.validationFrameFirst} to {args.validationFrameLast-1}")
        print(f"  - Epochs: {args.epochs}")
        print(f"  - Batch size: {args.batchSize}")
        print(f"  - Plotting disabled")
        print("=" * 60)
    
    checkCommandLineArgs(args)
    printCommandLineArgs(args)

    # output directory:
    outDir = args.plotDir
    os.makedirs(outDir, exist_ok=True)

    t0 = timer()
    
    # CI TEST: Use synthetic data for smoke test
    if args.smoke_test:
        print("\nUsing synthetic data for smoke test...")
        train_dataset = SyntheticXPointDataset(nframes=10, shape=(64, 64), nxpoints=3)
        val_dataset = SyntheticXPointDataset(nframes=1, shape=(64, 64), nxpoints=3, seed=123)
        print(f"Created synthetic datasets: {len(train_dataset)} train, {len(val_dataset)} val frames")
    else:
        # Original data loading
        train_fnums = range(args.trainFrameFirst, args.trainFrameLast)
        val_fnums   = range(args.validationFrameFirst, args.validationFrameLast)

<<<<<<< HEAD
    train_dataset = XPointDataset(args.paramFile, train_fnums,
            xptCacheDir=args.xptCacheDir, rotateAndReflect=True)
    val_dataset   = XPointDataset(args.paramFile, val_fnums,
            xptCacheDir=args.xptCacheDir)
    
    train_crop = XPointPatchDataset(train_dataset, patch=64, pos_ratio=0.8, retries=20)
    val_crop   = XPointPatchDataset(val_dataset, patch=64, pos_ratio=0.8, retries=20)
=======
        train_dataset = XPointDataset(args.paramFile, train_fnums,
                xptCacheDir=args.xptCacheDir, rotateAndReflect=True)
        val_dataset   = XPointDataset(args.paramFile, val_fnums,
                xptCacheDir=args.xptCacheDir)
>>>>>>> cd79949c

    t1 = timer()
    print("time (s) to create gkyl data loader: " + str(t1-t0))
    print(f"number of training frames (original + augmented): {len(train_dataset)}")
    print(f"number of validation frames: {len(val_dataset)}")

    train_loader = DataLoader(train_crop, batch_size=args.batchSize, shuffle=False)
    val_loader   = DataLoader(val_crop,   batch_size=args.batchSize, shuffle=False)

    device = torch.device("cuda" if torch.cuda.is_available() else "cpu")
    model = UNet(input_channels=4, base_channels=64).to(device)

    criterion = DiceLoss(smooth=1.0)
    optimizer = optim.Adam(model.parameters(), lr=args.learningRate)

    checkpoint_dir = "checkpoints"
    os.makedirs(checkpoint_dir, exist_ok=True)
    latest_checkpoint_path = os.path.join(checkpoint_dir, "xpoint_model_latest.pt")
    start_epoch = 0
    train_loss = []
    val_loss = []

    if os.path.exists(latest_checkpoint_path) and not args.smoke_test:
        model, optimizer, start_epoch, train_loss, val_loss = load_model_checkpoint(
            model, optimizer, latest_checkpoint_path
        )
        print(f"Resuming training from epoch {start_epoch+1}")
    else:
        print("Starting training from scratch")

    t2 = timer()
    print("time (s) to prepare model: " + str(t2-t1))

    num_epochs = args.epochs
    for epoch in range(start_epoch, num_epochs):
        train_loss.append(train_one_epoch(model, train_loader, criterion, optimizer, device))
        val_loss.append(validate_one_epoch(model, val_loader, criterion, device))
        print(f"[Epoch {epoch+1}/{num_epochs}]  TrainLoss={train_loss[-1]} ValLoss={val_loss[-1]}")
        
        # Save model checkpoint after each epoch
        if epoch % args.checkPointFrequency == 0:
          save_model_checkpoint(model, optimizer, train_loss, val_loss, epoch+1, checkpoint_dir)

    plot_training_history(train_loss, val_loss)
    print("time (s) to train model: " + str(timer()-t2))

    # CI TEST: Run additional tests if in smoke test mode
    if args.smoke_test:
        print("\n" + "="*60)
        print("SMOKE TEST: Running additional CI tests")
        print("="*60)
        
        # Test 1: Checkpoint save/load
        checkpoint_test_passed = test_checkpoint_functionality(
            model, optimizer, device, val_loader, criterion, None, UNet, optim.Adam
        )
        
        # Test 2: Inference test
        print("Running inference test...")
        model.eval()
        with torch.no_grad():
            # Get one batch
            test_batch = next(iter(val_loader))
            test_input = test_batch["all"].to(device)
            test_output = model(test_input)
            
            # Apply sigmoid to get probabilities
            test_probs = torch.sigmoid(test_output)
            
            print(f"Input shape: {test_input.shape}")
            print(f"Output shape: {test_output.shape}")
            print(f"Output range (logits): [{test_output.min():.3f}, {test_output.max():.3f}]")
            print(f"Output range (probs): [{test_probs.min():.3f}, {test_probs.max():.3f}]")
            print(f"Predicted X-points: {(test_probs > 0.5).sum().item()} pixels")
        
        # Test 3: Check if model learned anything
        initial_train_loss = train_loss[0] if train_loss else float('inf')
        final_train_loss = train_loss[-1] if train_loss else float('inf')
        
        print(f"\nTraining progress:")
        print(f"Initial loss: {initial_train_loss:.6f}")
        print(f"Final loss: {final_train_loss:.6f}")
        
        if final_train_loss < initial_train_loss:
            print("✓ Model showed improvement during training")
            training_improved = True
        else:
            print("✗ Model did not improve during training")
            training_improved = False
        
        # Overall smoke test result
        print("\n" + "="*60)
        print("SMOKE TEST SUMMARY")
        print("="*60)
        print(f"Checkpoint test: {'PASSED' if checkpoint_test_passed else 'FAILED'}")
        print(f"Training improvement: {'YES' if training_improved else 'NO'}")
        print(f"Overall result: {'PASSED' if checkpoint_test_passed else 'FAILED'}")
        print("="*60)
        
        # Return appropriate exit code for CI
        if not checkpoint_test_passed:
            return 1
        else:
            return 0

    requiredLossDecreaseMagnitude = args.minTrainingLoss
    if np.log10(abs(train_loss[0]/train_loss[-1])) < requiredLossDecreaseMagnitude:
        print(f"TrainLoss reduced by less than {requiredLossDecreaseMagnitude} orders of magnitude: "
              f"initial {train_loss[0]} final {train_loss[-1]} ... exiting")
        return 1;

    # (D) Plotting after training
    model.eval() # switch to inference mode
    outDir = "plots"
    interpFac = 1  

    # Evaluate on combined set for demonstration. Exam this part to see if save to remove
    if not args.smoke_test:
        train_fnums = range(args.trainFrameFirst, args.trainFrameLast)
        val_fnums   = range(args.validationFrameFirst, args.validationFrameLast)
        full_dataset = [train_dataset, val_dataset]
    else:
        full_dataset = [val_dataset]  # Only use validation data for smoke test

    t4 = timer()

    with torch.no_grad():
      for set in full_dataset:
        for item in set:
            # item is a dict with keys: fnum, psi, mask, psi_np, mask_np, x, y, tmp, params
            fnum     = item["fnum"]
            rotation = item["rotation"]
            reflectionAxis = item["reflectionAxis"]
            psi_np   = np.array(item["psi"])[0]
            mask_gt  = np.array(item["mask"])[0]
            x        = item["x"]
            y        = item["y"]
            filenameBase      = item["filenameBase"]
            params   = item["params"]

            # Get CNN prediction
            all_torch = item["all"].unsqueeze(0).to(device)
            pred_mask = model(all_torch)
            pred_mask_np = pred_mask[0,0].cpu().numpy()
            # Binarize
            pred_bin = (pred_mask_np > 0.5).astype(np.float32)

            pred_prob = torch.sigmoid(pred_mask)
            pred_prob_np = (pred_prob > 0.5).float().cpu().numpy()

            pred_mask_bin = (pred_prob_np > 0.5).astype(np.float32)  # Thresholding at 0.5, can be fine tune

            print(f"Frame {fnum} rotation {rotation} reflectionAxis {reflectionAxis}:")
            print(f"psi shape: {psi_np.shape}, min: {psi_np.min()}, max: {psi_np.max()}")
            print(f"pred_bin shape: {pred_bin.shape}, min: {pred_bin.min()}, max: {pred_bin.max()}")
            print(f"  Logits - min: {pred_mask_np.min():.5f}, max: {pred_mask_np.max():.5f}, mean: {pred_mask_np.mean():.5f}")
            print(f"  Probabilities (after sigmoid) - min: {pred_prob_np.min():.5f}, max: {pred_prob_np.max():.5f}, mean: {pred_prob_np.mean():.5f}")
            print(f"  Binary Mask (X-points) - count of 1s: {np.sum(pred_mask_bin)} / {pred_mask_bin.size} pixels")
            print(f"  Binary Mask (X_points) - shape: {pred_mask_bin.shape}, min: {pred_mask_bin.min()}, max: {pred_mask_bin.max()}")

            if args.plot :
              # Plot GROUND TRUTH
              plot_psi_contours_and_xpoints(
                  psi_np, x, y, params, fnum, rotation, reflectionAxis, filenameBase, interpFac,
                  xpoint_mask=mask_gt,
                  titleExtra="GTXpoints",
                  outDir=outDir,
                  saveFig=True
              )

              # Plot CNN PREDICTIONS
              plot_psi_contours_and_xpoints(
                  psi_np, x, y, params, fnum, rotation, reflectionAxis, filenameBase, interpFac,
                  xpoint_mask=np.squeeze(pred_mask_bin),
                  titleExtra="CNNXpoints",
                  outDir=outDir,
                  saveFig=True
              )

              pred_prob_np_full = pred_prob.cpu().numpy()
              plot_model_performance(
                  psi_np, pred_prob_np_full, mask_gt, x, y, params, fnum, filenameBase,
                  outDir=outDir,
                  saveFig=True
              )

    t5 = timer()
    print("time (s) to apply model: " + str(t5-t4))
    print("total time (s): " + str(t5-t0))

if __name__ == "__main__":
    main()<|MERGE_RESOLUTION|>--- conflicted
+++ resolved
@@ -964,7 +964,6 @@
         train_fnums = range(args.trainFrameFirst, args.trainFrameLast)
         val_fnums   = range(args.validationFrameFirst, args.validationFrameLast)
 
-<<<<<<< HEAD
     train_dataset = XPointDataset(args.paramFile, train_fnums,
             xptCacheDir=args.xptCacheDir, rotateAndReflect=True)
     val_dataset   = XPointDataset(args.paramFile, val_fnums,
@@ -972,12 +971,6 @@
     
     train_crop = XPointPatchDataset(train_dataset, patch=64, pos_ratio=0.8, retries=20)
     val_crop   = XPointPatchDataset(val_dataset, patch=64, pos_ratio=0.8, retries=20)
-=======
-        train_dataset = XPointDataset(args.paramFile, train_fnums,
-                xptCacheDir=args.xptCacheDir, rotateAndReflect=True)
-        val_dataset   = XPointDataset(args.paramFile, val_fnums,
-                xptCacheDir=args.xptCacheDir)
->>>>>>> cd79949c
 
     t1 = timer()
     print("time (s) to create gkyl data loader: " + str(t1-t0))
